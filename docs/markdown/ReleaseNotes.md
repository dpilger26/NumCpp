--- conflicted
+++ resolved
@@ -1,239 +1,237 @@
-# Release Notes
-
-<<<<<<< HEAD
-## Version 2.13.0
-=======
-## Version 2.12.1
-
-* updated TRUE/FALSE enum fields to YES/NO to deconflict with other libraries terrible macro practice of #defining TRUE/FALSE
->>>>>>> a1084702
-
-## Version 2.12.0
-
-* added `searchsorted()`  for **Issue #202** <https://numpy.org/doc/stable/reference/generated/numpy.searchsorted.html>
-* added `meanFilter` to `Filters`
-* added `complementaryMeanFilter` to `Filters`
-
-## Version 2.11.0
-
-* fixed Issue #191
-* fixed Issue #194
-* fixed Issue #196
-* added `rows` and `columns` methods to `NdArray`
-* added `wrap` and `wrap2Pi` functions
-* added `normalize` function for `NdArray`s
-* added `Logger` and `BinaryLogger` classes for logging data
-* added `coordinates::Cartesian` class
-* added `coordinates::reference_frames` and `coordinates::transforms` namespaces for converting between various coordinate systems
-* various improvements and bug fixes
-
-## Version 2.10.1
-
-* fixed an error in installed cmake target when using `NUMCPP_NO_USE_BOOST`
-
-## Version 2.10.0
-
-* added broadcasting for all `NdArray` operators for **Issue #147** and **Issue #174**
-* added broadcasting for `minimum` and `maximum` functions for **Issue #74**
-* added broadcasting for:
-  * `fmin`
-  * `fmax`
-  * `fmod`
-  * `hypot`
-  * `logical_and`
-  * `logical_or`
-  * `logical_xor`
-  * `remainder`
-* added `insert` function for **Issue #170** <https://numpy.org/doc/stable/reference/generated/numpy.insert.html>
-* fixed **Issue #177**: slice and put with various integer index types
-* additional `NdArray` access operator overloads and `at` overloads
-* additional `put` overloads to `NdArray`
-* added `dimSize` method to `NdArray`
-* added `timeit` function
-* added overload of `hypot` for 3 `NdArray`s
-* various performance improvements and bug fixes
-
-## Version 2.9.0
-
-* dropped support of C++14 standard, now requires C++17 or greater
-* added a new `DateTime` class for working with date times
-* added `split` for **Issue #168** <https://numpy.org/doc/stable/reference/generated/numpy.split.html>
-* added `hsplit` for **Issue #168** <https://numpy.org/doc/stable/reference/generated/numpy.hsplit.html>
-* added `vsplit` for **Issue #168** <https://numpy.org/doc/stable/reference/generated/numpy.vsplit.html>
-* added `digitize` <https://numpy.org/doc/stable/reference/generated/numpy.digitize.html>
-* added `fromfunction` <https://numpy.org/doc/stable/reference/generated/numpy.fromfunction.html>
-* added `fromstring` <https://numpy.org/doc/stable/reference/generated/numpy.fromstring.html>
-* added `logaddexp` <https://numpy.org/doc/stable/reference/generated/numpy.logaddexp.html>
-* added `logaddexp2` <https://numpy.org/doc/stable/reference/generated/numpy.logaddexp2.html>
-* added `packbits` <https://numpy.org/doc/stable/reference/generated/numpy.packbits.html>
-* added `unpackbits` <https://numpy.org/doc/stable/reference/generated/numpy.unpackbits.html>
-* added `vander` <https://numpy.org/doc/stable/reference/generated/numpy.vander.html>
-* added `rollRotation`, `pitchRotation`, and `yawRotation` methods to `Quaternion`
-* added `NOMINMAX` compiler define to CMake target to deconflict with Windows builds
-
-## Version 2.8.0
-
-* fixed error in `inv` when a zero was on the diagnol for **Issue #132**
-* fixed **Issue #140**
-* added `bit_count`, Computes the number of 1-bits in the absolute value of the input
-* added `swapRows` and `swapCols` methods to `NdArray`, and also free functions
-* added `pinv`, <https://numpy.org/doc/stable/reference/generated/numpy.linalg.pinv.html>
-* added `take` for **Issue #149**, <https://numpy.org/doc/stable/reference/generated/numpy.take.html>
-* new non-global `random` interface
-* added ellipse metrics to `imageProcessing::Centroids`
-* documentation updates
-* various minor performance improvements and bug fixes
-
-## Version 2.7.0
-
-* added `bartlett`, <https://numpy.org/doc/stable/reference/generated/numpy.bartlett.html>
-* added `blackman`, <https://numpy.org/doc/stable/reference/generated/numpy.blackman.html>
-* added `corrcoef`, <https://numpy.org/doc/stable/reference/generated/numpy.corrcoef.html>
-* added `cov`, <https://numpy.org/doc/stable/reference/generated/numpy.cov.html>
-* added `cov_inv`, the inverse covariance matrix, aka the concentration matrix
-* added `extract`, <https://numpy.org/doc/stable/reference/generated/numpy.extract.html>
-* added `geomspace`, <https://numpy.org/doc/stable/reference/generated/numpy.geomspace.html>
-* added `hamming`, <https://numpy.org/doc/stable/reference/generated/numpy.hamming.html>
-* added `hanning`, <https://numpy.org/doc/stable/reference/generated/numpy.hanning.html>
-* added `inner`, <https://numpy.org/doc/stable/reference/generated/numpy.inner.html>
-* added `isneginf`, <https://numpy.org/doc/stable/reference/generated/numpy.isneginf.html>
-* added `isposinf`, <https://numpy.org/doc/stable/reference/generated/numpy.isposinf.html>
-* added `kaiser`, <https://numpy.org/doc/stable/reference/generated/numpy.kaiser.html>
-* added `logb`, logarithm of with an arbitrary base b
-* added `logspace`, <https://numpy.org/doc/stable/reference/generated/numpy.logspace.html>
-* added `nth_root`, the nth root of a value
-* added `place`, <https://numpy.org/doc/stable/reference/generated/numpy.place.html>
-* added `select` function, <https://numpy.org/doc/stable/reference/generated/numpy.select.html>
-* `fmod` and the modulus `%` operator now work with float dtypes
-* added Hamming EDAC (Error Dectection and Correction) `encode` and `decode` functions, <https://en.wikipedia.org/wiki/Hamming_code>
-* various minor performance improvements and bug fixes
-
-## Version 2.6.2
-
-* `tofile` and `fromfile` will now work for generic struct dtypes
-
-## Version 2.6.1
-
-* Added more delimiter support to `fromfile` method
-
-## Version 2.6.0
-
-* Added `linalg::solve`
-
-## Version 2.5.1
-
-* Made behavior of `interp` function consistent with `NumPy` when passing in non-sorted data
-
-## Version 2.5.0
-
-* Added additional `NdArray` slice overloads
-* Removed `NO_MULTITHREAD` compiler flag and replaced with `NUMCPP_USE_MULTITHREAD` so that single threaded is now the default
-* renamed `NO_USE_BOOST` compiler flag to `NUMCPP_NO_USE_BOOST`
-* renamed `INCLUDE_BOOST_PYTHON_INTERFACE` compiler flat to `NUMCPP_INCLUDE_BOOST_PYTHON_INTERFACE`
-* renamed `INCLUDE_PYBIND_PYTHON_INTERFACE` compiler flag to `NUMCPP_INCLUDE_PYBIND_PYTHON_INTERFACE`
-
-## Version 2.4.2
-
-* Fixed a type error with `percentile` and `nanpercentile`
-* Updated doxygen API css
-
-## Version 2.4.1
-
-* Fixed a build error for multiply defined symbols of `isLittleEndian`
-
-## Version 2.4.0
-
-* Compile with `NO_USE_BOOST` definition to remove the Boost libraries as a dependency, with reduced functionality:
-  * `gcd` with a pair of values (still available using a C++17 compliant compiler)
-  * `gcd` array
-  * `lcm` with a pair of values (still available using a C++17 compliant compiler)
-  * `lcm` array
-  * `polynomial::chebyshev_t`
-  * `polynomial::chebyshev_u`
-  * `polynomial::hermite` (still available using a C++17 compliant compiler)
-  * `polynomial::laguerre` (still available using a C++17 compliant compiler)
-  * `polynomial::legendre_p` (still available using a C++17 compliant compiler)
-  * `polynomial::legendre_q`
-  * `polynomial::spherical_harmonic`
-  * `random::beta`
-  * `random::laplace`
-  * `random::nonCentralChiSquared`
-  * `random::triangle`
-  * `random::uniformOnSphere`
-  * `special::airy_ai`
-  * `special::airy_ai_prime`
-  * `special::airy_bi`
-  * `special::airy_bi_prime`
-  * `special::bernoulli`
-  * `special::bessel_in` (still available using a C++17 compliant compiler)
-  * `special::bessel_in_prime`
-  * `special::bessel_jn` (still available using a C++17 compliant compiler)
-  * `special::bessel_jn_prime`
-  * `special::bessel_kn` (still available using a C++17 compliant compiler)
-  * `special::bessel_kn_prime`
-  * `special::bessel_yn` (still available using a C++17 compliant compiler)
-  * `special::bessel_yn_prime`
-  * `special::beta` (still available using a C++17 compliant compiler)
-  * `special::cyclic_hankel_1`
-  * `special::cyclic_hankel_2`
-  * `special::digamma`
-  * `special::erf`
-  * `special::erf_inv`
-  * `special::erfc`
-  * `special::erfc_inv`
-  * `special::gamma`
-  * `special::gamma1pm1`
-  * `special::log_gamma`
-  * `special::polygamma`
-  * `special::prime`
-  * `special::riemann_zeta` (still available using a C++17 compliant compiler)
-  * `special::spherical_bessel_jn` (still available using a C++17 compliant compiler)
-  * `special::spherical_bessel_yn` (still available using a C++17 compliant compiler)
-  * `special::spherical_hankel_1`
-  * `special::spherical_hankel_2`
-  * `special::trigamma`
-* Added `replace` option into `random::choice`
-* Added `nan_to_num` function
-* Added complete and incomplete elliptical integrals of the first, second, and third kind to `special` namespace (requires either Boost or C++17 compliant compiler)
-* Added exponential integral to `special` namespace (requires either Boost or C++17 compliant compiler)
-* Added `NO_MULTITHREAD` compile definition to turn off algorithm multithreading from compliant compilers
-
-## Version 2.3.1
-
-* Added option for user defined bin edges in `histogram()` function
-
-## Version 2.3.0
-
-* Added slicing to `DataCube` class  
-
-## Version 2.2.0
-
-* Added additional `where()` overloads to match NumPy functionality  
-
-## Version 2.1.0
-
-* Improved installation and usage with CMake find_package support
-* Various minor improvements
-
-## Version 2.0.0
-
-* Dropped support of C++11, now requires a C++14 or higher compiler
-* Added support for `std::complex<T>`, closing **Issue #58**
-* Added more `NdArray` constructors for STL containers including `std::vector<std::vector<T>>`, closing **Issue #59**
-* Added `polyfit` routine inline with Numpy `polyfit`, closing **Issue #61**
-* Added ability to use `NdArray` as container for generic structs
-* Non-linear least squares fitting using Gauss-Newton
-* Root finding routines
-* Numerical integration routines
-* `lu_decomposition` and `pivotLU_decomposition` added to `Linalg` namespace
-* New STL iterators added to `NdArray`
-  * `iterator`
-  * `const_iterator`
-  * `reverse_iterator`
-  * `const_reverse_iterator`
-  * `column_iterator`
-  * `const_column_iterator`
-  * `reverse_column_iterator`
-  * `const_reverse_column_iterator`
-* Added `rodriguesRotation` and `wahbasProblem` to `Rotations` namespace
-* Various efficiency and/or bug fixes
+# Release Notes
+
+## Version 2.13.0
+
+## Version 2.12.1
+
+* updated TRUE/FALSE enum fields to YES/NO to deconflict with other libraries terrible macro practice of #defining TRUE/FALSE
+
+## Version 2.12.0
+
+* added `searchsorted()`  for **Issue #202** <https://numpy.org/doc/stable/reference/generated/numpy.searchsorted.html>
+* added `meanFilter` to `Filters`
+* added `complementaryMeanFilter` to `Filters`
+
+## Version 2.11.0
+
+* fixed Issue #191
+* fixed Issue #194
+* fixed Issue #196
+* added `rows` and `columns` methods to `NdArray`
+* added `wrap` and `wrap2Pi` functions
+* added `normalize` function for `NdArray`s
+* added `Logger` and `BinaryLogger` classes for logging data
+* added `coordinates::Cartesian` class
+* added `coordinates::reference_frames` and `coordinates::transforms` namespaces for converting between various coordinate systems
+* various improvements and bug fixes
+
+## Version 2.10.1
+
+* fixed an error in installed cmake target when using `NUMCPP_NO_USE_BOOST`
+
+## Version 2.10.0
+
+* added broadcasting for all `NdArray` operators for **Issue #147** and **Issue #174**
+* added broadcasting for `minimum` and `maximum` functions for **Issue #74**
+* added broadcasting for:
+  * `fmin`
+  * `fmax`
+  * `fmod`
+  * `hypot`
+  * `logical_and`
+  * `logical_or`
+  * `logical_xor`
+  * `remainder`
+* added `insert` function for **Issue #170** <https://numpy.org/doc/stable/reference/generated/numpy.insert.html>
+* fixed **Issue #177**: slice and put with various integer index types
+* additional `NdArray` access operator overloads and `at` overloads
+* additional `put` overloads to `NdArray`
+* added `dimSize` method to `NdArray`
+* added `timeit` function
+* added overload of `hypot` for 3 `NdArray`s
+* various performance improvements and bug fixes
+
+## Version 2.9.0
+
+* dropped support of C++14 standard, now requires C++17 or greater
+* added a new `DateTime` class for working with date times
+* added `split` for **Issue #168** <https://numpy.org/doc/stable/reference/generated/numpy.split.html>
+* added `hsplit` for **Issue #168** <https://numpy.org/doc/stable/reference/generated/numpy.hsplit.html>
+* added `vsplit` for **Issue #168** <https://numpy.org/doc/stable/reference/generated/numpy.vsplit.html>
+* added `digitize` <https://numpy.org/doc/stable/reference/generated/numpy.digitize.html>
+* added `fromfunction` <https://numpy.org/doc/stable/reference/generated/numpy.fromfunction.html>
+* added `fromstring` <https://numpy.org/doc/stable/reference/generated/numpy.fromstring.html>
+* added `logaddexp` <https://numpy.org/doc/stable/reference/generated/numpy.logaddexp.html>
+* added `logaddexp2` <https://numpy.org/doc/stable/reference/generated/numpy.logaddexp2.html>
+* added `packbits` <https://numpy.org/doc/stable/reference/generated/numpy.packbits.html>
+* added `unpackbits` <https://numpy.org/doc/stable/reference/generated/numpy.unpackbits.html>
+* added `vander` <https://numpy.org/doc/stable/reference/generated/numpy.vander.html>
+* added `rollRotation`, `pitchRotation`, and `yawRotation` methods to `Quaternion`
+* added `NOMINMAX` compiler define to CMake target to deconflict with Windows builds
+
+## Version 2.8.0
+
+* fixed error in `inv` when a zero was on the diagnol for **Issue #132**
+* fixed **Issue #140**
+* added `bit_count`, Computes the number of 1-bits in the absolute value of the input
+* added `swapRows` and `swapCols` methods to `NdArray`, and also free functions
+* added `pinv`, <https://numpy.org/doc/stable/reference/generated/numpy.linalg.pinv.html>
+* added `take` for **Issue #149**, <https://numpy.org/doc/stable/reference/generated/numpy.take.html>
+* new non-global `random` interface
+* added ellipse metrics to `imageProcessing::Centroids`
+* documentation updates
+* various minor performance improvements and bug fixes
+
+## Version 2.7.0
+
+* added `bartlett`, <https://numpy.org/doc/stable/reference/generated/numpy.bartlett.html>
+* added `blackman`, <https://numpy.org/doc/stable/reference/generated/numpy.blackman.html>
+* added `corrcoef`, <https://numpy.org/doc/stable/reference/generated/numpy.corrcoef.html>
+* added `cov`, <https://numpy.org/doc/stable/reference/generated/numpy.cov.html>
+* added `cov_inv`, the inverse covariance matrix, aka the concentration matrix
+* added `extract`, <https://numpy.org/doc/stable/reference/generated/numpy.extract.html>
+* added `geomspace`, <https://numpy.org/doc/stable/reference/generated/numpy.geomspace.html>
+* added `hamming`, <https://numpy.org/doc/stable/reference/generated/numpy.hamming.html>
+* added `hanning`, <https://numpy.org/doc/stable/reference/generated/numpy.hanning.html>
+* added `inner`, <https://numpy.org/doc/stable/reference/generated/numpy.inner.html>
+* added `isneginf`, <https://numpy.org/doc/stable/reference/generated/numpy.isneginf.html>
+* added `isposinf`, <https://numpy.org/doc/stable/reference/generated/numpy.isposinf.html>
+* added `kaiser`, <https://numpy.org/doc/stable/reference/generated/numpy.kaiser.html>
+* added `logb`, logarithm of with an arbitrary base b
+* added `logspace`, <https://numpy.org/doc/stable/reference/generated/numpy.logspace.html>
+* added `nth_root`, the nth root of a value
+* added `place`, <https://numpy.org/doc/stable/reference/generated/numpy.place.html>
+* added `select` function, <https://numpy.org/doc/stable/reference/generated/numpy.select.html>
+* `fmod` and the modulus `%` operator now work with float dtypes
+* added Hamming EDAC (Error Dectection and Correction) `encode` and `decode` functions, <https://en.wikipedia.org/wiki/Hamming_code>
+* various minor performance improvements and bug fixes
+
+## Version 2.6.2
+
+* `tofile` and `fromfile` will now work for generic struct dtypes
+
+## Version 2.6.1
+
+* Added more delimiter support to `fromfile` method
+
+## Version 2.6.0
+
+* Added `linalg::solve`
+
+## Version 2.5.1
+
+* Made behavior of `interp` function consistent with `NumPy` when passing in non-sorted data
+
+## Version 2.5.0
+
+* Added additional `NdArray` slice overloads
+* Removed `NO_MULTITHREAD` compiler flag and replaced with `NUMCPP_USE_MULTITHREAD` so that single threaded is now the default
+* renamed `NO_USE_BOOST` compiler flag to `NUMCPP_NO_USE_BOOST`
+* renamed `INCLUDE_BOOST_PYTHON_INTERFACE` compiler flat to `NUMCPP_INCLUDE_BOOST_PYTHON_INTERFACE`
+* renamed `INCLUDE_PYBIND_PYTHON_INTERFACE` compiler flag to `NUMCPP_INCLUDE_PYBIND_PYTHON_INTERFACE`
+
+## Version 2.4.2
+
+* Fixed a type error with `percentile` and `nanpercentile`
+* Updated doxygen API css
+
+## Version 2.4.1
+
+* Fixed a build error for multiply defined symbols of `isLittleEndian`
+
+## Version 2.4.0
+
+* Compile with `NO_USE_BOOST` definition to remove the Boost libraries as a dependency, with reduced functionality:
+  * `gcd` with a pair of values (still available using a C++17 compliant compiler)
+  * `gcd` array
+  * `lcm` with a pair of values (still available using a C++17 compliant compiler)
+  * `lcm` array
+  * `polynomial::chebyshev_t`
+  * `polynomial::chebyshev_u`
+  * `polynomial::hermite` (still available using a C++17 compliant compiler)
+  * `polynomial::laguerre` (still available using a C++17 compliant compiler)
+  * `polynomial::legendre_p` (still available using a C++17 compliant compiler)
+  * `polynomial::legendre_q`
+  * `polynomial::spherical_harmonic`
+  * `random::beta`
+  * `random::laplace`
+  * `random::nonCentralChiSquared`
+  * `random::triangle`
+  * `random::uniformOnSphere`
+  * `special::airy_ai`
+  * `special::airy_ai_prime`
+  * `special::airy_bi`
+  * `special::airy_bi_prime`
+  * `special::bernoulli`
+  * `special::bessel_in` (still available using a C++17 compliant compiler)
+  * `special::bessel_in_prime`
+  * `special::bessel_jn` (still available using a C++17 compliant compiler)
+  * `special::bessel_jn_prime`
+  * `special::bessel_kn` (still available using a C++17 compliant compiler)
+  * `special::bessel_kn_prime`
+  * `special::bessel_yn` (still available using a C++17 compliant compiler)
+  * `special::bessel_yn_prime`
+  * `special::beta` (still available using a C++17 compliant compiler)
+  * `special::cyclic_hankel_1`
+  * `special::cyclic_hankel_2`
+  * `special::digamma`
+  * `special::erf`
+  * `special::erf_inv`
+  * `special::erfc`
+  * `special::erfc_inv`
+  * `special::gamma`
+  * `special::gamma1pm1`
+  * `special::log_gamma`
+  * `special::polygamma`
+  * `special::prime`
+  * `special::riemann_zeta` (still available using a C++17 compliant compiler)
+  * `special::spherical_bessel_jn` (still available using a C++17 compliant compiler)
+  * `special::spherical_bessel_yn` (still available using a C++17 compliant compiler)
+  * `special::spherical_hankel_1`
+  * `special::spherical_hankel_2`
+  * `special::trigamma`
+* Added `replace` option into `random::choice`
+* Added `nan_to_num` function
+* Added complete and incomplete elliptical integrals of the first, second, and third kind to `special` namespace (requires either Boost or C++17 compliant compiler)
+* Added exponential integral to `special` namespace (requires either Boost or C++17 compliant compiler)
+* Added `NO_MULTITHREAD` compile definition to turn off algorithm multithreading from compliant compilers
+
+## Version 2.3.1
+
+* Added option for user defined bin edges in `histogram()` function
+
+## Version 2.3.0
+
+* Added slicing to `DataCube` class  
+
+## Version 2.2.0
+
+* Added additional `where()` overloads to match NumPy functionality  
+
+## Version 2.1.0
+
+* Improved installation and usage with CMake find_package support
+* Various minor improvements
+
+## Version 2.0.0
+
+* Dropped support of C++11, now requires a C++14 or higher compiler
+* Added support for `std::complex<T>`, closing **Issue #58**
+* Added more `NdArray` constructors for STL containers including `std::vector<std::vector<T>>`, closing **Issue #59**
+* Added `polyfit` routine inline with Numpy `polyfit`, closing **Issue #61**
+* Added ability to use `NdArray` as container for generic structs
+* Non-linear least squares fitting using Gauss-Newton
+* Root finding routines
+* Numerical integration routines
+* `lu_decomposition` and `pivotLU_decomposition` added to `Linalg` namespace
+* New STL iterators added to `NdArray`
+  * `iterator`
+  * `const_iterator`
+  * `reverse_iterator`
+  * `const_reverse_iterator`
+  * `column_iterator`
+  * `const_column_iterator`
+  * `reverse_column_iterator`
+  * `const_reverse_column_iterator`
+* Added `rodriguesRotation` and `wahbasProblem` to `Rotations` namespace
+* Various efficiency and/or bug fixes